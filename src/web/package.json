--- conflicted
+++ resolved
@@ -21,15 +21,9 @@
     "http-errors": "~2.0.0",
     "i18n": "^0.15.1",
     "moment": "^2.30.1",
-<<<<<<< HEAD
-    "mongodb": "6.16.0",
+    "mongodb": "6.18.0",
     "mongoose": "8.17.1",
-    "morgan": "~1.10.0",
-=======
-    "mongodb": "6.18.0",
-    "mongoose": "8.15.0",
     "morgan": "~1.10.1",
->>>>>>> 83a0a1af
     "passport": "^0.7.0",
     "passport-local": "^1.0.0",
     "popper.js": "^1.16.1",
